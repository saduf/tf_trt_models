--- conflicted
+++ resolved
@@ -2,12 +2,7 @@
 
 INSTALL_PROTOC=$PWD/scripts/install_protoc.sh
 MODELS_DIR=$PWD/third_party/models
-
 PYTHON=python3
-
-if [ $# -eq 1 ]; then
-  PYTHON=$1
-fi
 
 echo "Using $PYTHON"
 
@@ -18,27 +13,24 @@
 
 # install tensorflow models
 git submodule update --init
-<<<<<<< HEAD
-cd $MODELS_DIR
-cd research
-sed -i '516s/print num_classes, num_anchors/print(num_classes, num_anchors)/' object_detection/meta_architectures/ssd_meta_arch_test.py
-sed -i '147s/print /print(/' object_detection/dataset_tools/oid_hierarchical_labels_expansion.py
-sed -i '149s/labels_file"""$/[optional]labels_file""")/' object_detection/dataset_tools/oid_hierarchical_labels_expansion.py
-protoc object_detection/protos/*.proto --python_out=.
-sudo $PYTHON setup.py install
-cd slim
-sudo $PYTHON setup.py install
-cd $ROOT_DIR
-)
-
-# install this project
-(
-sudo $PYTHON setup.py install
-)
-=======
 
 pushd $MODELS_DIR/research
 echo $PWD
+sed -i '516s/print num_classes, num_anchors/print(num_classes, num_anchors)/' \
+       object_detection/meta_architectures/ssd_meta_arch_test.py
+sed -i '147s/print /print(/' \
+       object_detection/dataset_tools/oid_hierarchical_labels_expansion.py
+sed -i '149s/labels_file"""$/[optional]labels_file""")/' \
+       object_detection/dataset_tools/oid_hierarchical_labels_expansion.py
+sed -i '281s/loss_tensor in losses_dict.itervalues()/_, loss_tensor in losses_dict.items()/' \
+       object_detection/model_lib.py
+sed -i '380s/category_index.values(),/list(category_index.values()),/' \
+       object_detection/model_lib.py
+sed -i '390s/iteritems()/items()/' \
+       object_detection/model_lib.py
+sed -i '168s/range(num_boundaries),/list(range(num_boundaries)),/' \
+       object_detection/utils/learning_schedules.py
+$ROOT_DIR/protoc-3.5.1/bin/protoc object_detection/protos/*.proto --python_out=.
 echo "Installing object detection library"
 echo $PROTOC
 $PROTOC object_detection/protos/*.proto --python_out=.
@@ -53,5 +45,4 @@
 
 echo "Installing tf_trt_models"
 echo $PWD
-$PYTHON setup.py install --user
->>>>>>> 9ce6130c
+$PYTHON setup.py install --user